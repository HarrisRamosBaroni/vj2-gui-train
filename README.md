--- conflicted
+++ resolved
@@ -9,10 +9,6 @@
 - Must have `torch`. Other dependencies:
 `pip install timm einops opencv-python`
 - run training:
-<<<<<<< HEAD
-`python vj2ac_train --num_epochs 30 --batch_size 32 --num_workers 12 -t ./train_v2 -v ./validate_v2 --save_every_epochs 1`
-=======
 `python vj2ac_train.py --num_epochs 30 --batch_size 32 --num_workers 12 -t ./Train -v ./Validate --save_every_epochs 1`
->>>>>>> 8c9df4ae
 - (model is small about 1GB so every epoch save is fine).
 - You may increase batch size depending on the GPU constrants. Adjust `num_workers` as appropriate. Safe to control+c any time.